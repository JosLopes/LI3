--- conflicted
+++ resolved
@@ -25,11 +25,8 @@
 #include <stddef.h>
 #include <stdlib.h>
 
-<<<<<<< HEAD
+#include "queries/q03.h"
 #include "queries/q04.h"
-=======
-#include "queries/q03.h"
->>>>>>> 751c4db4
 #include "queries/qplaceholder.h"
 #include "queries/query_type_list.h"
 
@@ -54,13 +51,8 @@
 
     query_type_t *(*constructors[QUERY_TYPE_LIST_COUNT])(void) = {qplaceholder_create,
                                                                   qplaceholder_create,
-<<<<<<< HEAD
-                                                                  qplaceholder_create,
+                                                                  q03_create,
                                                                   q04_create,
-=======
-                                                                  q03_create,
-                                                                  qplaceholder_create,
->>>>>>> 751c4db4
                                                                   qplaceholder_create,
                                                                   qplaceholder_create,
                                                                   qplaceholder_create,
