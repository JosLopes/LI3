/*
 * Copyright 2023 Humberto Gomes, José Lopes, José Matos
 *
 * Licensed under the Apache License, Version 2.0 (the "License");
 * you may not use this file except in compliance with the License.
 * You may obtain a copy of the License at
 *
 *     http://www.apache.org/licenses/LICENSE-2.0
 *
 * Unless required by applicable law or agreed to in writing, software
 * distributed under the License is distributed on an "AS IS" BASIS,
 * WITHOUT WARRANTIES OR CONDITIONS OF ANY KIND, either express or implied.
 * See the License for the specific language governing permissions and
 * limitations under the License.
 */

/**
 * @file  interactive_mode.c
 * @brief Implementation of methods in include/interactive_mode/interactive_mode.h
 *
 * ### Examples
 * See [the header file's documentation](@ref interactive_mode_examples).
 */

#include <glib.h>
#include <locale.h>
#include <ncurses.h>
#include <unistd.h>

#include "dataset/dataset_loader.h"
#include "interactive_mode/activity_dataset_picker.h"
#include "interactive_mode/activity_license.h"
#include "interactive_mode/activity_main_menu.h"
#include "interactive_mode/activity_messagebox.h"
#include "interactive_mode/activity_paging.h"
#include "interactive_mode/activity_textbox.h"
#include "interactive_mode/interactive_mode.h"
#include "interactive_mode/screen_loading_dataset.h"
#include "queries/query_dispatcher.h"
#include "queries/query_parser.h"

/**
 * @brief  Initializes `ncurses` for the interactive mode.
 * @retval 0 Success.
 * @retval 1 Failure.
 */
int __interactive_mode_init_ncurses(void) {
    setlocale(LC_ALL, "");

    /* clang-format off */
    if (!isatty(fileno(stdout)))      return 1;
    if (initscr()            == NULL) return 1;
    if (raw()                == ERR)  return 1; /* Raw input */
    if (noecho()             == ERR)  return 1; /* Don't show input on the terminal */
    if (nl()                 == ERR)  return 1; /* Don't print carriage returns */
    if (keypad(stdscr, 1)    == ERR)  return 1; /* Let ncurses parse escape sequences */
    if (curs_set(0)          == ERR)  return 1; /* Hide the cursor */
    /* clang-format on */

    /* Limit of 10ms for ncurses to give up on finding characters for escape sequences */
    ESCDELAY = 10;

    return 0;
}

/**
 * @brief Method called when the user chooses to load a dataset in the main menu.
 * @param database Databaset to be modifed.
 */
void __interactive_mode_load_dataset(database_t **database) {
    /* Ask for dataset path */
    char *const path = activity_dataset_picker_run();
    if (!path)
        return;

    /* Show that a new dataset is being loaded */
    screen_loading_dataset_render();

    /* Recreate database */
    if (*database)
        database_free(*database);

    *database = database_create();
    if (!*database) {
        activity_messagebox_run("Failed to allocate new database!");
        free(path);
        return;
    }

    /* Load new dataset */
    if (dataset_loader_load(*database, path, NULL, NULL)) {
        activity_messagebox_run("Failed to load dataset! Old data has been discarded.");
    } else {
        activity_messagebox_run("Dataset loaded successfully!");
    }

    free(path);
}

/**
 * @brief Method called when the user chooses to run a query in the main menu.
<<<<<<< HEAD
 * @param database Database to be queried.
 */
void __interactive_mode_run_query(const database_t *database) {
=======
 * @param query_type_list List of known query types (query definitions).
 * @param database        Database to be queried.
 */
void __interactive_mode_run_query(const query_type_list_t *query_type_list,
                                  const database_t        *database) {
>>>>>>> 51e87a24
    if (!database) {
        activity_messagebox_run("Please load a dataset first!");
        return;
    }

    char *query_old_str = strdup("");
    if (!query_old_str) {
        /* This may also fail from being out of memory */
        activity_messagebox_run("Allocation error!");
        return;
    }

    while (1) {
        char *const query_str = activity_textbox_run("Input a query", query_old_str, 40);
        if (!query_str) {
            free(query_old_str);
            return;
        }

        query_instance_t *const query_parsed = query_instance_create();
        if (!query_parsed) {
            free(query_old_str);

            /* This may also fail from being out of memory */
            activity_messagebox_run("Allocation error!");
            return;
        }

<<<<<<< HEAD
        query_instance_t *query_parsed = query_instance_create();
        if (query_parser_parse_string_const(query_parsed, query_str, NULL)) {
            g_free(query_old_str);
=======
        if (query_parser_parse_string_const(query_parsed, query_str, query_type_list, NULL)) {
            free(query_old_str);
>>>>>>> 51e87a24
            query_old_str = query_str;

            query_instance_free(query_parsed);
            activity_messagebox_run("Failed to parse query.");
        } else {
            query_writer_t *const writer =
                query_writer_create(NULL, query_instance_get_formatted(query_parsed));
            if (!writer) {
                activity_messagebox_run("Failed to create writer for query output.");
            } else {
<<<<<<< HEAD
                /* TODO - handle allocation errors */
                query_dispatcher_dispatch_single(database, query_parsed, writer);
                size_t             nlines;
                const char *const *lines = query_writer_get_lines(writer, &nlines);
                activity_paging_run(lines, nlines, query_instance_get_formatted(query_parsed));
=======
                query_dispatcher_dispatch_single(database, query_parsed, query_type_list, writer);

                size_t                   nlines;
                const char *const *const lines = query_writer_get_lines(writer, &nlines);
                activity_paging_run(nlines,
                                    lines,
                                    query_instance_get_formatted(query_parsed),
                                    "QUERY OUTPUT");
>>>>>>> 51e87a24

                query_writer_free(writer);
            }

<<<<<<< HEAD
            query_instance_free(query_parsed);
            g_free(query_old_str);
            g_free(query_str);
=======
            query_instance_free(query_parsed, query_type_list);
            free(query_old_str);
            free(query_str);
>>>>>>> 51e87a24
            return;
        }
    }
}

int interactive_mode_run(void) {
<<<<<<< HEAD
    if (__interactive_mode_init_ncurses())
        return 1;
=======
    query_type_list_t *const query_type_list = query_type_list_create();
    if (!query_type_list) {
        fputs("Failed to allocate query definitions!\n", stderr);
        return 1;
    }

    if (__interactive_mode_init_ncurses()) {
        fputs("Failed to initialized ncurses!\n", stderr);
        query_type_list_free(query_type_list);
        return 1;
    }
>>>>>>> 51e87a24

    database_t *database = NULL;
    while (1) {
        activity_main_menu_chosen_option_t option = activity_main_menu_run();

        switch (option) {
            case ACTIVITY_MAIN_MENU_LOAD_DATASET:
                __interactive_mode_load_dataset(&database);
                break;
            case ACTIVITY_MAIN_MENU_RUN_QUERY:
                __interactive_mode_run_query(database);
                break;
            case ACTIVITY_MAIN_MENU_LICENSE:
                activity_license_run();
                break;
            case ACTIVITY_MAIN_MENU_LEAVE:
                if (database)
                    database_free(database);
                return endwin() == ERR;
        }
    }
}<|MERGE_RESOLUTION|>--- conflicted
+++ resolved
@@ -99,17 +99,9 @@
 
 /**
  * @brief Method called when the user chooses to run a query in the main menu.
-<<<<<<< HEAD
  * @param database Database to be queried.
  */
 void __interactive_mode_run_query(const database_t *database) {
-=======
- * @param query_type_list List of known query types (query definitions).
- * @param database        Database to be queried.
- */
-void __interactive_mode_run_query(const query_type_list_t *query_type_list,
-                                  const database_t        *database) {
->>>>>>> 51e87a24
     if (!database) {
         activity_messagebox_run("Please load a dataset first!");
         return;
@@ -138,14 +130,8 @@
             return;
         }
 
-<<<<<<< HEAD
-        query_instance_t *query_parsed = query_instance_create();
         if (query_parser_parse_string_const(query_parsed, query_str, NULL)) {
-            g_free(query_old_str);
-=======
-        if (query_parser_parse_string_const(query_parsed, query_str, query_type_list, NULL)) {
             free(query_old_str);
->>>>>>> 51e87a24
             query_old_str = query_str;
 
             query_instance_free(query_parsed);
@@ -156,14 +142,8 @@
             if (!writer) {
                 activity_messagebox_run("Failed to create writer for query output.");
             } else {
-<<<<<<< HEAD
                 /* TODO - handle allocation errors */
                 query_dispatcher_dispatch_single(database, query_parsed, writer);
-                size_t             nlines;
-                const char *const *lines = query_writer_get_lines(writer, &nlines);
-                activity_paging_run(lines, nlines, query_instance_get_formatted(query_parsed));
-=======
-                query_dispatcher_dispatch_single(database, query_parsed, query_type_list, writer);
 
                 size_t                   nlines;
                 const char *const *const lines = query_writer_get_lines(writer, &nlines);
@@ -171,42 +151,23 @@
                                     lines,
                                     query_instance_get_formatted(query_parsed),
                                     "QUERY OUTPUT");
->>>>>>> 51e87a24
 
                 query_writer_free(writer);
             }
 
-<<<<<<< HEAD
             query_instance_free(query_parsed);
-            g_free(query_old_str);
-            g_free(query_str);
-=======
-            query_instance_free(query_parsed, query_type_list);
             free(query_old_str);
             free(query_str);
->>>>>>> 51e87a24
             return;
         }
     }
 }
 
 int interactive_mode_run(void) {
-<<<<<<< HEAD
-    if (__interactive_mode_init_ncurses())
-        return 1;
-=======
-    query_type_list_t *const query_type_list = query_type_list_create();
-    if (!query_type_list) {
-        fputs("Failed to allocate query definitions!\n", stderr);
+    if (__interactive_mode_init_ncurses()) {
+        fputs("Failed to initialized ncurses!\n", stderr);
         return 1;
     }
-
-    if (__interactive_mode_init_ncurses()) {
-        fputs("Failed to initialized ncurses!\n", stderr);
-        query_type_list_free(query_type_list);
-        return 1;
-    }
->>>>>>> 51e87a24
 
     database_t *database = NULL;
     while (1) {
