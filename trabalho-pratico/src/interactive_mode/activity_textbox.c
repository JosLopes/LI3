--- conflicted
+++ resolved
@@ -132,13 +132,7 @@
                                                              max(textbox_width - 3, 0),
                                                              &title_width);
     move(textbox_y + 1, textbox_x + (textbox_width - title_width) / 2);
-<<<<<<< HEAD
-    printw("%ls", (wchar_t *) textbox->title);
-
-    textbox->title[title_max_chars + 1] = deleted;
-=======
     addnwstr((wchar_t *) textbox->title, title_max_chars);
->>>>>>> 0a09f642
 
     /* Render text field and input text */
     int textfield_width = textbox_width - 4;
@@ -150,14 +144,8 @@
                                            textbox->input_codepoints->len,
                                            max(textfield_width - 1, 0),
                                            NULL);
-<<<<<<< HEAD
-    printw("%ls",
-           (wchar_t *) textbox->input_codepoints->data +
-               (textbox->input_codepoints->len - max_text_chars));
-=======
     addwstr((wchar_t *) textbox->input_codepoints->data +
             (textbox->input_codepoints->len - max_text_chars));
->>>>>>> 0a09f642
 
     return 0;
 }
