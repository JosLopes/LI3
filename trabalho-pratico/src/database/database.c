/*
 * Copyright 2023 Humberto Gomes, José Lopes, José Matos
 *
 * Licensed under the Apache License, Version 2.0 (the "License");
 * you may not use this file except in compliance with the License.
 * You may obtain a copy of the License at
 *
 *     http://www.apache.org/licenses/LICENSE-2.0
 *
 * Unless required by applicable law or agreed to in writing, software
 * distributed under the License is distributed on an "AS IS" BASIS,
 * WITHOUT WARRANTIES OR CONDITIONS OF ANY KIND, either express or implied.
 * See the License for the specific language governing permissions and
 * limitations under the License.
 */

/**
 * @file  database.c
 * @brief Implementation of methods in include/database/database.h
 *
 * #### Examples
 * See [the header file's documentation](@ref database_examples).
 */

#include <stdlib.h>

#include "database/database.h"

/**
 * @struct database
 * @brief  A collection of the managers of different entities.
 *
 * @var database::users
 *     @brief All users and user relationships.
<<<<<<< HEAD
 * @var database::reservations
 *     @brief All reservations and reservations relationships.
 */
struct database {
    user_manager_t        *users;
    reservation_manager_t *reservations;
=======
 * @var database::flights
 *     @brief All flights and flight relationships.
 */
struct database {
    user_manager_t   *users;
    flight_manager_t *flights;
>>>>>>> c8c64016
};

database_t *database_create(void) {
    database_t *database = malloc(sizeof(struct database));
    if (!database)
        return NULL;

<<<<<<< HEAD
    database->users        = user_manager_create();
    database->reservations = reservation_manager_create();
=======
    database->users   = user_manager_create();
    database->flights = flight_manager_create();
>>>>>>> c8c64016
    return database;
}

user_manager_t *database_get_users(const database_t *database) {
    return database->users;
}

<<<<<<< HEAD
reservation_manager_t *database_get_reservations(const database_t *database) {
    return database->reservations;
=======
flight_manager_t *database_get_flights(const database_t *database) {
    return database->flights;
>>>>>>> c8c64016
}

void database_free(database_t *database) {
    user_manager_free(database->users);
<<<<<<< HEAD
    reservation_manager_free(database->reservations);
=======
    flight_manager_free(database->flights);
>>>>>>> c8c64016
    free(database);
}<|MERGE_RESOLUTION|>--- conflicted
+++ resolved
@@ -32,21 +32,15 @@
  *
  * @var database::users
  *     @brief All users and user relationships.
-<<<<<<< HEAD
  * @var database::reservations
  *     @brief All reservations and reservations relationships.
+ * @var database::flights
+ *     @brief All flights and flight relationships.
  */
 struct database {
     user_manager_t        *users;
     reservation_manager_t *reservations;
-=======
- * @var database::flights
- *     @brief All flights and flight relationships.
- */
-struct database {
-    user_manager_t   *users;
-    flight_manager_t *flights;
->>>>>>> c8c64016
+    flight_manager_t      *flights;
 };
 
 database_t *database_create(void) {
@@ -54,13 +48,9 @@
     if (!database)
         return NULL;
 
-<<<<<<< HEAD
     database->users        = user_manager_create();
     database->reservations = reservation_manager_create();
-=======
-    database->users   = user_manager_create();
-    database->flights = flight_manager_create();
->>>>>>> c8c64016
+    database->flights      = flight_manager_create();
     return database;
 }
 
@@ -68,21 +58,17 @@
     return database->users;
 }
 
-<<<<<<< HEAD
 reservation_manager_t *database_get_reservations(const database_t *database) {
     return database->reservations;
-=======
+}
+
 flight_manager_t *database_get_flights(const database_t *database) {
     return database->flights;
->>>>>>> c8c64016
 }
 
 void database_free(database_t *database) {
     user_manager_free(database->users);
-<<<<<<< HEAD
     reservation_manager_free(database->reservations);
-=======
     flight_manager_free(database->flights);
->>>>>>> c8c64016
     free(database);
 }