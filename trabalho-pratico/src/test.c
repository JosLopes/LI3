/*
 * Copyright 2023 Humberto Gomes, José Lopes, José Matos
 *
 * Licensed under the Apache License, Version 2.0 (the "License");
 * you may not use this file except in compliance with the License.
 * You may obtain a copy of the License at
 *
 *     http://www.apache.org/licenses/LICENSE-2.0
 *
 * Unless required by applicable law or agreed to in writing, software
 * distributed under the License is distributed on an "AS IS" BASIS,
 * WITHOUT WARRANTIES OR CONDITIONS OF ANY KIND, either express or implied.
 * See the License for the specific language governing permissions and
 * limitations under the License.
 */

/**
 * @file test.c
 * @brief Contains the entry point to the test program.
 */

#include <limits.h>
#include <stdio.h>
<<<<<<< HEAD
#include <string.h>

#include "utils/path_utils.h"
=======
#include <stdlib.h>

#include "utils/string_pool_no_duplicates.h"

/* In practice, this number should be way larger */
#define TEST_POOL_BLOCK_SIZE 16

#define TEST_NUM_OF_PUTS 10
>>>>>>> db926150

/**
 * @brief The entry point to the test program.
 * @details Tests for path utilities.
 * @retval 0 Success
 * @retval 1 Failure
 */
int main(void) {
<<<<<<< HEAD
    const char *test_paths[18] = {/* .. and . in absolute paths */
                                  "/abc/def/..",
                                  "/abc/def/.",

                                  /* .. in absolute and relative paths */
                                  "/abc/def/../../..",
                                  "abc/def/../../..",
                                  "./abc/def/../../..",
                                  "././abc/def/../../..",
                                  "./../abc/def/../../..",

                                  /* Relative paths with parent directory */
                                  "../abc",
                                  "../../abc",
                                  "../..//abc",
                                  "/../../abc",

                                  /* Multiple . and .. */
                                  "/.",
                                  "/././../.",
                                  "././../.",
                                  "/..",

                                  /* Others */
                                  "/",
                                  "////",
                                  ""};

    for (size_t i = 0; i < 18; ++i) {
        char path[PATH_MAX];
        strcpy(path, test_paths[i]);

        path_normalize(path);
        printf("%25s -> %s\n", test_paths[i], path);
    }

=======
    string_pool_no_duplicates_t *no_dups_pool =
        string_pool_no_duplicates_create(TEST_POOL_BLOCK_SIZE);

    const char *string_0 = "Very creative string!";
    const char *string_1 = "Hello, world!";

    const char *allocated[TEST_NUM_OF_PUTS] = {0};
    for (size_t i = 0; i < TEST_NUM_OF_PUTS; ++i) {
        int         r    = rand() % 2 == 1; /* Choose between string or string_1 */
        const char *temp = string_pool_no_duplicates_put(no_dups_pool, r ? string_0 : string_1);
        if (!temp) {
            fputs("Allocation error!\n", stderr);
            string_pool_no_duplicates_free(no_dups_pool);
            return 1;
        }

        for (size_t j = 0; j <= i; j++) {
            if (temp == allocated[j])
                break;
            else if (allocated[j] == 0) {
                allocated[j] = temp;
                break;
            }
        }
    }

    for (size_t i = 0; i < TEST_NUM_OF_PUTS; ++i) {
        if (allocated[i])
            printf("%s\n", allocated[i]);
    }

    string_pool_no_duplicates_free(no_dups_pool);
>>>>>>> db926150
    return 0;
}<|MERGE_RESOLUTION|>--- conflicted
+++ resolved
@@ -21,20 +21,9 @@
 
 #include <limits.h>
 #include <stdio.h>
-<<<<<<< HEAD
 #include <string.h>
 
 #include "utils/path_utils.h"
-=======
-#include <stdlib.h>
-
-#include "utils/string_pool_no_duplicates.h"
-
-/* In practice, this number should be way larger */
-#define TEST_POOL_BLOCK_SIZE 16
-
-#define TEST_NUM_OF_PUTS 10
->>>>>>> db926150
 
 /**
  * @brief The entry point to the test program.
@@ -43,7 +32,6 @@
  * @retval 1 Failure
  */
 int main(void) {
-<<<<<<< HEAD
     const char *test_paths[18] = {/* .. and . in absolute paths */
                                   "/abc/def/..",
                                   "/abc/def/.",
@@ -79,40 +67,5 @@
         path_normalize(path);
         printf("%25s -> %s\n", test_paths[i], path);
     }
-
-=======
-    string_pool_no_duplicates_t *no_dups_pool =
-        string_pool_no_duplicates_create(TEST_POOL_BLOCK_SIZE);
-
-    const char *string_0 = "Very creative string!";
-    const char *string_1 = "Hello, world!";
-
-    const char *allocated[TEST_NUM_OF_PUTS] = {0};
-    for (size_t i = 0; i < TEST_NUM_OF_PUTS; ++i) {
-        int         r    = rand() % 2 == 1; /* Choose between string or string_1 */
-        const char *temp = string_pool_no_duplicates_put(no_dups_pool, r ? string_0 : string_1);
-        if (!temp) {
-            fputs("Allocation error!\n", stderr);
-            string_pool_no_duplicates_free(no_dups_pool);
-            return 1;
-        }
-
-        for (size_t j = 0; j <= i; j++) {
-            if (temp == allocated[j])
-                break;
-            else if (allocated[j] == 0) {
-                allocated[j] = temp;
-                break;
-            }
-        }
-    }
-
-    for (size_t i = 0; i < TEST_NUM_OF_PUTS; ++i) {
-        if (allocated[i])
-            printf("%s\n", allocated[i]);
-    }
-
-    string_pool_no_duplicates_free(no_dups_pool);
->>>>>>> db926150
     return 0;
 }