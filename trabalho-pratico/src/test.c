--- conflicted
+++ resolved
@@ -19,12 +19,9 @@
  * @brief Contains the entry point to the program.
  */
 
-#include <inttypes.h>
 #include <stdio.h>
 #include <stdlib.h>
-#include <string.h>
 
-<<<<<<< HEAD
 #include "utils/string_pool.h"
 
 /** @brief Number of characters in a pool block. In practice, this should be way larger. */
@@ -63,114 +60,5 @@
     }
 
     string_pool_free(pool);
-=======
-#include "utils/dataset_parser.h"
-#include "utils/fixed_n_delimiter_parser.h"
-#include "utils/string_utils.h"
-
-/** @brief Path to the file to be opened for this test. */
-#define TEST_FILE "testfile.txt"
-
-/** @brief Maximum number of people the test dataset can contain */
-#define TEST_MAX_PEOPLE 32
-
-typedef struct {
-    char *name;
-    int   age, height;
-} person_t;
-
-typedef struct {
-    size_t   n;
-    person_t current_person;
-    person_t person_array[TEST_MAX_PEOPLE];
-} person_dataset_t;
-
-int parse_name(void *user_data, char *token, size_t ntoken) {
-    (void) ntoken;
-    person_dataset_t *dataset = (person_dataset_t *) user_data;
-
-    /* Copy string to another buffer */
-    char *name_copy              = string_duplicate(token);
-    dataset->current_person.name = name_copy;
     return 0;
-}
-
-int parse_int(void *user_data, char *token, size_t ntoken) {
-    person_dataset_t *dataset = (person_dataset_t *) user_data;
-
-    int value = atoi(token);
-    if (value <= 0) {
-        fputs("Integer parsing failure!\n", stderr);
-        return 1;
-    }
-
-    if (ntoken == 1) {
-        dataset->current_person.age = value;
-    } else if (ntoken == 2) {
-        dataset->current_person.height = value;
-    }
->>>>>>> bbe5e1c1
-    return 0;
-}
-
-int add_to_reject_from_database(void *user_data, int retcode) {
-    person_dataset_t *dataset = (person_dataset_t *) user_data;
-
-    if (retcode) {
-        free(dataset->current_person.name);
-        fprintf(stderr, "Failed to parse person of name \"%s\"\n", dataset->current_person.name);
-        return 0; /* Recover and continue parsing */
-    } else {
-        if (dataset->n >= TEST_MAX_PEOPLE) {
-            free(dataset->current_person.name);
-            fputs("Filled person array!\n", stderr);
-            return 1; /* Can't continue parsing */
-        } else {
-            dataset->person_array[dataset->n] = dataset->current_person;
-            dataset->n                        = dataset->n + 1;
-            return 0;
-        }
-    }
-}
-
-int main(void) {
-    int   retcode = 0;
-    FILE *file    = fopen(TEST_FILE, "r");
-    if (!file) {
-        fputs("Failed to open file \"" TEST_FILE "\"!\n", stderr);
-        return 1;
-    }
-
-    fixed_n_delimiter_parser_iter_callback_t token_grammar_callbacks[3] = {parse_name,
-                                                                           parse_int,
-                                                                           parse_int};
-    fixed_n_delimiter_parser_grammar_t      *token_grammar =
-        fixed_n_delimiter_parser_grammar_new(';', 3, token_grammar_callbacks);
-    dataset_parser_grammar_t *grammar =
-        dataset_parser_grammar_new('\n', token_grammar, add_to_reject_from_database);
-
-    person_dataset_t dataset      = {0};
-    int              parse_result = dataset_parser_parse(file, grammar, &dataset);
-    if (parse_result) {
-        fputs("Parsing failure!\n", stderr);
-        retcode = 1;
-        goto CLEANUP;
-    }
-
-    for (size_t i = 0; i < dataset.n; ++i) {
-        person_t *person = dataset.person_array + i;
-        printf("Person %" PRIuPTR ": %s is %d years old and %dcm tall\n",
-               i,
-               person->name,
-               person->age,
-               person->height);
-    }
-
-CLEANUP:
-    fclose(file);
-    dataset_parser_grammar_free(grammar);
-
-    for (size_t i = 0; i < dataset.n; ++i)
-        free(dataset.person_array[i].name);
-    return retcode;
 }