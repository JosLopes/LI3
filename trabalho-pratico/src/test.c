--- conflicted
+++ resolved
@@ -23,54 +23,15 @@
 #include <stdio.h>
 #include <string.h>
 
-<<<<<<< HEAD
-#include "utils/string_pool.h"
-
-/* Number of characters in a pool block. In practice, this should be way larger. */
-#define TEST_POOL_BLOCK_SIZE 32
-
-/* Number of pool items to be allocated */
-#define TEST_NUM_ITEMS 100000
-
-/**
- * @brief The entry point to the test program.
- * @details Tests for the new implementation of string pools.
-=======
 #include "utils/path_utils.h"
 
 /**
  * @brief The entry point to the test program.
  * @details Tests for path utilities.
->>>>>>> 0a09f642
  * @retval 0 Success
  * @retval 1 Failure
  */
 int main(void) {
-<<<<<<< HEAD
-    string_pool_t *pool = string_pool_create(TEST_POOL_BLOCK_SIZE);
-
-    const char *long_string =
-        "This string is longer than a single block, but the pool can still handle it!";
-    const char *short_string = "Hello, world!";
-
-    char *allocated[TEST_NUM_ITEMS] = {0};
-    for (size_t i = 0; i < TEST_NUM_ITEMS; ++i) {
-        int r        = rand() % 2 == 1; /* Choose randomly between the small and large string */
-        allocated[i] = string_pool_put(pool, r ? short_string : long_string);
-
-        if (!allocated[i]) {
-            fputs("Allocation error!\n", stderr);
-            string_pool_free(pool);
-            return 1;
-        }
-    }
-
-    for (size_t i = 0; i < TEST_NUM_ITEMS; ++i) {
-        printf("%s\n", allocated[i]);
-    }
-
-    string_pool_free(pool);
-=======
     const char *test_paths[18] = {/* .. and . in absolute paths */
                                   "/abc/def/..",
                                   "/abc/def/.",
@@ -106,6 +67,5 @@
         path_normalize(path);
         printf("%25s -> %s\n", test_paths[i], path);
     }
->>>>>>> 0a09f642
     return 0;
 }