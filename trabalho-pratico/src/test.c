--- conflicted
+++ resolved
@@ -16,84 +16,11 @@
 
 /**
  * @file test.c
-<<<<<<< HEAD
- * @brief Contains the entry point to test the program.
-=======
  * @brief Contains the entry point to the test program.
->>>>>>> d42ed4f1
  */
 
-#include <inttypes.h>
 #include <stdio.h>
 
-<<<<<<< HEAD
-#include "database/user_manager.h"
-#include "dataset/dataset_loader.h"
-#include "types/user.h"
-#include "utils/pool.h"
-
-/**
- * @brief Callback called for every user in the database, that prints it to the screen.
- *
- * @param user_data `NULL`.
- * @param user      User to be printed to `stdout`.
- *
- * @retval Always `0`, as this cannot fail.
- */
-int iter_callback(void *user_data, user_t *user) {
-    user_manager_t *manager = (user_manager_t *) user_data;
-
-    const char *id       = user_get_const_id(user);
-    const char *name     = user_get_const_name(user);
-    const char *passport = user_get_const_passport(user);
-
-    char country_code[COUNTRY_CODE_SPRINTF_MIN_BUFFER_SIZE];
-    country_code_sprintf(country_code, user_get_country_code(user));
-
-    char birth_date[DATE_SPRINTF_MIN_BUFFER_SIZE];
-    date_sprintf(birth_date, user_get_birth_date(user));
-
-    const char *account_status =
-        user_get_account_status(user) == ACCOUNT_STATUS_INACTIVE ? "inactive" : "active";
-
-    char account_creation_date[DATE_AND_TIME_SPRINTF_MIN_BUFFER_SIZE];
-    date_and_time_sprintf(account_creation_date, user_get_account_creation_date(user));
-
-    printf("--- USER ---\nid: %s\nname: %s\npassport: %s\ncountry_code: %s\nbirth_date: "
-           "%s\naccount_status: %s\naccount_creation_date: %s\n",
-           id,
-           name,
-           passport,
-           country_code,
-           birth_date,
-           account_status,
-           account_creation_date);
-
-    printf("flights: ");
-    single_pool_id_linked_list_t *flights =
-        user_manager_get_flights_by_id(manager, user_get_const_id(user));
-
-    while (flights) {
-        printf("%010" PRIu64 " ", single_pool_id_linked_list_get_value(flights));
-        flights = single_pool_id_linked_list_get_next(flights);
-    }
-    putchar('\n');
-
-    printf("reservations: ");
-    single_pool_id_linked_list_t *reservations =
-        user_manager_get_reservations_by_id(manager, user_get_const_id(user));
-
-    while (reservations) {
-        printf("Book%010" PRIu64 " ", single_pool_id_linked_list_get_value(reservations));
-        reservations = single_pool_id_linked_list_get_next(reservations);
-    }
-
-    printf("\n\n");
-    return 0;
-}
-
-=======
->>>>>>> d42ed4f1
 /**
  * @brief The entry point to the test program.
  * @details Tests for query parsing.
@@ -101,23 +28,6 @@
  * @retval 1 Insuccess
  */
 int main(void) {
-<<<<<<< HEAD
-    database_t *database = database_create();
-    if (!database) {
-        fprintf(stderr, "Failed to allocate database!");
-        return 1;
-    }
-
-    if (dataset_loader_load(database, "/home/voidbert/Uni/3/LI3/dataset/data")) {
-        fputs("Failed to open dataset to be parsed.\n", stderr);
-        return 1;
-    }
-
-    user_manager_iter(database_get_users(database), iter_callback, database_get_users(database));
-
-    database_free(database);
-=======
     printf("Hello, world!");
->>>>>>> d42ed4f1
     return 0;
 }