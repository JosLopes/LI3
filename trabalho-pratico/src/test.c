/*
 * Copyright 2023 Humberto Gomes, José Lopes, José Matos
 *
 * Licensed under the Apache License, Version 2.0 (the "License");
 * you may not use this file except in compliance with the License.
 * You may obtain a copy of the License at
 *
 *     http://www.apache.org/licenses/LICENSE-2.0
 *
 * Unless required by applicable law or agreed to in writing, software
 * distributed under the License is distributed on an "AS IS" BASIS,
 * WITHOUT WARRANTIES OR CONDITIONS OF ANY KIND, either express or implied.
 * See the License for the specific language governing permissions and
 * limitations under the License.
 */

/**
 * @file test.c
 * @brief Contains the entry point to the program.
 */

#include <stdio.h>

<<<<<<< HEAD
#include "dataset/dataset_loader.h"

/**
 * @brief The entry point to the test program.
 * @details Tests for dataset parsing.
=======
#include "types/airport_code.h"

/**
 * @brief The entry point to the test program.
 * @details Test for airport codes.
>>>>>>> bd72919d
 * @retval 0 Success
 * @retval 1 Insuccess
 */
int main(void) {
<<<<<<< HEAD
    if (dataset_loader_load(NULL, "/home/voidbert/Uni/3/LI3/dataset/data")) {
        fputs("Failed to open dataset to be parsed.\n", stderr);
        return 1;
    }
=======
    const char *string_codes[6] = {
        "",     /* Too short */
        "O",    /* Too short */
        "OP",   /* Too short */
        "OPO",  /* Just right */
        "oPo",  /* Everything should be converted to upper-case */
        "OPOR", /* Too long */
    };

    for (int i = 0; i < 6; ++i) {
        airport_code_t parsed;

        if (!airport_code_from_string(&parsed, string_codes[i])) {
            char back_to_string[AIRPORT_CODE_SPRINTF_MIN_BUFFER_SIZE];
            airport_code_sprintf(back_to_string, parsed);
            printf("Parsed code: \"%s\"\n", back_to_string);

        } else {
            fprintf(stderr, "Failed to parse airport code \"%s\"!\n", string_codes[i]);
        }
    }

>>>>>>> bd72919d
    return 0;
}<|MERGE_RESOLUTION|>--- conflicted
+++ resolved
@@ -21,51 +21,19 @@
 
 #include <stdio.h>
 
-<<<<<<< HEAD
 #include "dataset/dataset_loader.h"
 
 /**
  * @brief The entry point to the test program.
  * @details Tests for dataset parsing.
-=======
-#include "types/airport_code.h"
 
-/**
- * @brief The entry point to the test program.
- * @details Test for airport codes.
->>>>>>> bd72919d
  * @retval 0 Success
  * @retval 1 Insuccess
  */
 int main(void) {
-<<<<<<< HEAD
     if (dataset_loader_load(NULL, "/home/voidbert/Uni/3/LI3/dataset/data")) {
         fputs("Failed to open dataset to be parsed.\n", stderr);
         return 1;
     }
-=======
-    const char *string_codes[6] = {
-        "",     /* Too short */
-        "O",    /* Too short */
-        "OP",   /* Too short */
-        "OPO",  /* Just right */
-        "oPo",  /* Everything should be converted to upper-case */
-        "OPOR", /* Too long */
-    };
-
-    for (int i = 0; i < 6; ++i) {
-        airport_code_t parsed;
-
-        if (!airport_code_from_string(&parsed, string_codes[i])) {
-            char back_to_string[AIRPORT_CODE_SPRINTF_MIN_BUFFER_SIZE];
-            airport_code_sprintf(back_to_string, parsed);
-            printf("Parsed code: \"%s\"\n", back_to_string);
-
-        } else {
-            fprintf(stderr, "Failed to parse airport code \"%s\"!\n", string_codes[i]);
-        }
-    }
-
->>>>>>> bd72919d
     return 0;
 }