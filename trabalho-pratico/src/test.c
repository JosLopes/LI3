--- conflicted
+++ resolved
@@ -24,21 +24,6 @@
 #include <stdlib.h>
 #include <string.h>
 
-<<<<<<< HEAD
-#include "database/database.h"
-
-/**
- * @brief The entry point to the test program.
- * @details Tests for structure sizes.
- * @retval 0 Success
- * @retval 1 Failure
- */
-int main(void) {
-    printf("Size of user_t: %zu\nSize of flight_t: %zu\nSize of reservation_t: %zu\n",
-           user_sizeof(),
-           flight_sizeof(),
-           reservation_sizeof());
-=======
 #include "batch_mode.h"
 #include "performance/performance_metrics_output.h"
 
@@ -69,5 +54,4 @@
         fputs("./programa-testes [dataset] [query file] [expected output]\n", stderr);
         return 1;
     }
->>>>>>> aa34b98e
 }