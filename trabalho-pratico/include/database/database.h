/*
 * Copyright 2023 Humberto Gomes, José Lopes, José Matos
 *
 * Licensed under the Apache License, Version 2.0 (the "License");
 * you may not use this file except in compliance with the License.
 * You may obtain a copy of the License at
 *
 *     http://www.apache.org/licenses/LICENSE-2.0
 *
 * Unless required by applicable law or agreed to in writing, software
 * distributed under the License is distributed on an "AS IS" BASIS,
 * WITHOUT WARRANTIES OR CONDITIONS OF ANY KIND, either express or implied.
 * See the License for the specific language governing permissions and
 * limitations under the License.
 */

/**
 * @file    database.h
 * @brief   Collection of managers of the different entities.
 * @details Its contents are to be created with the ::dataset_loader_t.
 *
 * @anchor database_examples
 * ### Example
 *
 * This example describes how to create a ::database_t and load data to it using a
 * ::dataset_loader_t.
 *
 * ```c
 * int main(void) {
 *     database_t *database = database_create();
 *     if (!database) {
 *         fprintf(stderr, "Failed to allocate database!");
 *         return 1;
 *     }
 *
 *     if (dataset_loader_load(database, "/path/to/dataset/directory")) {
 *         fputs("Failed to open dataset to be parsed.\n", stderr);
 *         return 1;
 *     }
 *
 *     // Run your queries on database here
 *
 *     database_free(database);
 *     return 0;
 * }
 * ```
 *
 * If you don't wish to use ::dataset_loader_load, you may get the entity managers in the database
 * (by using ::database_get_users for a ::user_manager_t, for example) and interacting with those
 * managers directly.
 */

#ifndef DATABASE_H
#define DATABASE_H

<<<<<<< HEAD
#include "database/reservation_manager.h"
=======
#include "database/flight_manager.h"
>>>>>>> c8c64016
#include "database/user_manager.h"

/**
 * @brief A database is a collection of the managers of different entities.
 */
typedef struct database database_t;

/**
 * @brief   Instantiates a new ::database_t.
 * @details The returned value is owned by the called and should be `free`'d with ::database_free.
 * @return  The new database, or `NULL` on failure.
 *
 * #### Example
 * See [the header file's documentation](@ref database_examples).
 */
database_t *database_create(void);

/**
 * @brief Gets the user manager in a database.
 * @param database Database to get the user manager from.
 * @returns The user manager in @p database.
 */
user_manager_t *database_get_users(const database_t *database);

/**
<<<<<<< HEAD
 * @brief Gets the reservation manager in a database.
 * @param database Database to get the reservation manager from.
 * @returns The reservation manager in @p database.
 */
reservation_manager_t *database_get_reservations(const database_t *database);
=======
 * @brief Gets the flight manager in a database.
 * @param database Database to get the flight manager from.
 * @returns The flight manager in @p database.
 */
flight_manager_t *database_get_flights(const database_t *database);
>>>>>>> c8c64016

/**
 * @brief Frees memory used by a database.
 * @param database Database whose memory is to be `free`'d.
 *
 * #### Example
 * See [the header file's documentation](@ref database_examples).
 */
void database_free(database_t *database);

#endif<|MERGE_RESOLUTION|>--- conflicted
+++ resolved
@@ -53,11 +53,8 @@
 #ifndef DATABASE_H
 #define DATABASE_H
 
-<<<<<<< HEAD
+#include "database/flight_manager.h"
 #include "database/reservation_manager.h"
-=======
-#include "database/flight_manager.h"
->>>>>>> c8c64016
 #include "database/user_manager.h"
 
 /**
@@ -83,19 +80,18 @@
 user_manager_t *database_get_users(const database_t *database);
 
 /**
-<<<<<<< HEAD
  * @brief Gets the reservation manager in a database.
  * @param database Database to get the reservation manager from.
  * @returns The reservation manager in @p database.
  */
 reservation_manager_t *database_get_reservations(const database_t *database);
-=======
+
+/**
  * @brief Gets the flight manager in a database.
  * @param database Database to get the flight manager from.
  * @returns The flight manager in @p database.
  */
 flight_manager_t *database_get_flights(const database_t *database);
->>>>>>> c8c64016
 
 /**
  * @brief Frees memory used by a database.
